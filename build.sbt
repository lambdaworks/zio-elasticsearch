--- conflicted
+++ resolved
@@ -47,13 +47,8 @@
       libraryDependencies ++= List(
         "com.softwaremill.sttp.client4" %% "zio"             % "4.0.0-M16",
         "com.softwaremill.sttp.client4" %% "zio-json"        % "4.0.0-M16",
-<<<<<<< HEAD
-        "dev.zio"                       %% "zio-json"        % "0.7.1",
+        "dev.zio"                       %% "zio-json"        % "0.7.2",
         "dev.zio"                       %% "zio-prelude"     % "1.0.0-RC28",
-=======
-        "dev.zio"                       %% "zio-json"        % "0.7.2",
-        "dev.zio"                       %% "zio-prelude"     % "1.0.0-RC27",
->>>>>>> 57b3993c
         "dev.zio"                       %% "zio-schema"      % "1.3.0",
         "dev.zio"                       %% "zio-schema-json" % "1.3.0",
         "org.apache.commons"             % "commons-lang3"   % "3.16.0",
