--- conflicted
+++ resolved
@@ -51,15 +51,9 @@
         "com.softwaremill.sttp.client3" %% "zio"             % "3.8.15",
         "com.softwaremill.sttp.client3" %% "zio-json"        % "3.8.15",
         "dev.zio"                       %% "zio-json"        % "0.5.0",
-<<<<<<< HEAD
         "dev.zio"                       %% "zio-prelude"     % "1.0.0-RC19",
-        "dev.zio"                       %% "zio-schema"      % "0.4.10",
-        "dev.zio"                       %% "zio-schema-json" % "0.4.10",
-=======
-        "dev.zio"                       %% "zio-prelude"     % "1.0.0-RC18",
         "dev.zio"                       %% "zio-schema"      % "0.4.11",
         "dev.zio"                       %% "zio-schema-json" % "0.4.11",
->>>>>>> d3b0a7f4
         "org.apache.commons"             % "commons-lang3"   % "3.12.0",
         "dev.zio"                       %% "zio-test"        % "2.0.13" % Tests,
         "dev.zio"                       %% "zio-test-sbt"    % "2.0.13" % Tests
