import BuildHelper._

Global / onChangedBuildSource := ReloadOnSourceChanges

inThisBuild(
  List(
    homepage         := Some(url("https://github.com/lambdaworks/zio-elasticsearch/")),
    licenses         := List("Apache-2.0" -> url("http://www.apache.org/licenses/LICENSE-2.0")),
    organization     := "io.lambdaworks",
    organizationName := "LambdaWorks",
    startYear        := Some(2022),
    developers := List(
      Developer(
        "lambdaworks",
        "LambdaWorks' Team",
        "admin@lambdaworks.io",
        url("https://github.com/lambdaworks")
      )
    ),
    sonatypeCredentialHost := "s01.oss.sonatype.org",
    sonatypeRepository     := "https://s01.oss.sonatype.org/service/local"
  )
)

addCommandAlias("check", "fixCheck; fmtCheck; headerCheck")
addCommandAlias("fix", "scalafixAll")
addCommandAlias("fixCheck", "scalafixAll --check")
addCommandAlias("fmt", "all scalafmtSbt scalafmtAll")
addCommandAlias("fmtCheck", "all scalafmtSbtCheck scalafmtCheckAll")
addCommandAlias("prepare", "fix; fmt; headerCreate")

lazy val root =
  project
    .in(file("."))
    .settings(publish / skip := true)
    .aggregate(library, integration, example, docs)

lazy val library =
  project
    .in(file("modules/library"))
    .disablePlugins(RevolverPlugin)
    .enablePlugins(BuildInfoPlugin)
    .settings(stdSettings("zio-elasticsearch"))
    .settings(buildInfoSettings("zio.elasticsearch"))
    .settings(scalacOptions += "-language:higherKinds")
    .settings(
      libraryDependencies ++= List(
        "com.softwaremill.sttp.client4" %% "zio"             % "4.0.0-M17",
        "com.softwaremill.sttp.client4" %% "zio-json"        % "4.0.0-M17",
<<<<<<< HEAD
        "dev.zio"                       %% "zio-json"        % "0.7.2",
        "dev.zio"                       %% "zio-prelude"     % "1.0.0-RC30",
=======
        "dev.zio"                       %% "zio-json"        % "0.7.3",
        "dev.zio"                       %% "zio-prelude"     % "1.0.0-RC29",
>>>>>>> f5497dc7
        "dev.zio"                       %% "zio-schema"      % "1.4.1",
        "dev.zio"                       %% "zio-schema-json" % "1.4.1",
        "org.apache.commons"             % "commons-lang3"   % "3.16.0",
        "dev.zio"                       %% "zio-test"        % "2.1.9" % Test,
        "dev.zio"                       %% "zio-test-sbt"    % "2.1.9" % Test
      ),
      testFrameworks := List(new TestFramework("zio.test.sbt.ZTestFramework"))
    )

lazy val integration =
  project
    .in(file("modules/integration"))
    .disablePlugins(RevolverPlugin)
    .settings(stdSettings("integration"))
    .dependsOn(library % "test->test")
    .settings(
      publish / skip := true
    )

lazy val example =
  project
    .in(file("modules/example"))
    .settings(stdSettings("example"))
    .settings(scalacOptions += "-language:higherKinds")
    .settings(
      crossScalaVersions := List(Scala213),
      publish / skip     := true,
      libraryDependencies ++= List(
        "dev.zio" %% "zio"                 % "2.1.9",
        "dev.zio" %% "zio-config"          % "4.0.2",
        "dev.zio" %% "zio-config-magnolia" % "4.0.2",
        "dev.zio" %% "zio-config-typesafe" % "4.0.2",
        "dev.zio" %% "zio-http"            % "0.0.5",
        "dev.zio" %% "zio-json"            % "0.7.3",
        "dev.zio" %% "zio-schema"          % "1.4.1",
        "dev.zio" %% "zio-schema-json"     % "1.4.1"
      )
    )
    .dependsOn(library)
    .settings(
      publish / skip := true
    )

lazy val docs =
  project
    .in(file("modules/docs"))
    .enablePlugins(MdocPlugin, DocusaurusPlugin, ScalaUnidocPlugin)
    .disablePlugins(RevolverPlugin)
    .dependsOn(library)
    .settings(
      publish / skip := true,
      moduleName     := "docs",
      scalacOptions -= "-Yno-imports",
      scalacOptions -= "-Xfatal-warnings",
      ScalaUnidoc / unidoc / unidocProjectFilter := inProjects(library),
      ScalaUnidoc / unidoc / target              := (LocalRootProject / baseDirectory).value / "website" / "static" / "api",
      cleanFiles += (ScalaUnidoc / unidoc / target).value,
      docusaurusCreateSite     := docusaurusCreateSite.dependsOn(Compile / unidoc).value,
      docusaurusPublishGhpages := docusaurusPublishGhpages.dependsOn(Compile / unidoc).value
    )<|MERGE_RESOLUTION|>--- conflicted
+++ resolved
@@ -47,13 +47,8 @@
       libraryDependencies ++= List(
         "com.softwaremill.sttp.client4" %% "zio"             % "4.0.0-M17",
         "com.softwaremill.sttp.client4" %% "zio-json"        % "4.0.0-M17",
-<<<<<<< HEAD
-        "dev.zio"                       %% "zio-json"        % "0.7.2",
+        "dev.zio"                       %% "zio-json"        % "0.7.3",
         "dev.zio"                       %% "zio-prelude"     % "1.0.0-RC30",
-=======
-        "dev.zio"                       %% "zio-json"        % "0.7.3",
-        "dev.zio"                       %% "zio-prelude"     % "1.0.0-RC29",
->>>>>>> f5497dc7
         "dev.zio"                       %% "zio-schema"      % "1.4.1",
         "dev.zio"                       %% "zio-schema-json" % "1.4.1",
         "org.apache.commons"             % "commons-lang3"   % "3.16.0",
