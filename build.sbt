--- conflicted
+++ resolved
@@ -82,15 +82,9 @@
         "dev.zio" %% "zio-config-magnolia" % "4.0.3",
         "dev.zio" %% "zio-config-typesafe" % "4.0.3",
         "dev.zio" %% "zio-http"            % "3.0.1",
-<<<<<<< HEAD
-        "dev.zio" %% "zio-json"            % "0.7.25",
+        "dev.zio" %% "zio-json"            % "0.7.26",
         "dev.zio" %% "zio-schema"          % "1.6.3",
         "dev.zio" %% "zio-schema-json"     % "1.6.3"
-=======
-        "dev.zio" %% "zio-json"            % "0.7.26",
-        "dev.zio" %% "zio-schema"          % "1.6.1",
-        "dev.zio" %% "zio-schema-json"     % "1.6.1"
->>>>>>> 75cb9803
       )
     )
     .dependsOn(library)
