--- conflicted
+++ resolved
@@ -45,15 +45,9 @@
     .settings(scalacOptions += "-language:higherKinds")
     .settings(
       libraryDependencies ++= List(
-<<<<<<< HEAD
         "com.softwaremill.sttp.client4" %% "zio"             % "4.0.0-M17",
         "com.softwaremill.sttp.client4" %% "zio-json"        % "4.0.0-M17",
-        "dev.zio"                       %% "zio-json"        % "0.7.1",
-=======
-        "com.softwaremill.sttp.client4" %% "zio"             % "4.0.0-M16",
-        "com.softwaremill.sttp.client4" %% "zio-json"        % "4.0.0-M16",
         "dev.zio"                       %% "zio-json"        % "0.7.2",
->>>>>>> 57b3993c
         "dev.zio"                       %% "zio-prelude"     % "1.0.0-RC27",
         "dev.zio"                       %% "zio-schema"      % "1.3.0",
         "dev.zio"                       %% "zio-schema-json" % "1.3.0",
