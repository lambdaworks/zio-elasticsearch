import BuildHelper._

Global / onChangedBuildSource := ReloadOnSourceChanges

inThisBuild(
  List(
    homepage         := Some(url("https://github.com/lambdaworks/zio-elasticsearch/")),
    licenses         := List("Apache-2.0" -> url("https://www.apache.org/licenses/LICENSE-2.0")),
    organization     := "io.lambdaworks",
    organizationName := "LambdaWorks",
    startYear        := Some(2022),
    developers       := List(
      Developer(
        "lambdaworks",
        "LambdaWorks' Team",
        "admin@lambdaworks.io",
        url("https://github.com/lambdaworks")
      )
    ),
    sonatypeCredentialHost := "s01.oss.sonatype.org",
    sonatypeRepository     := "https://s01.oss.sonatype.org/service/local"
  )
)

addCommandAlias("check", "fixCheck; fmtCheck; headerCheck")
addCommandAlias("fix", "scalafixAll")
addCommandAlias("fixCheck", "scalafixAll --check")
addCommandAlias("fmt", "all scalafmtSbt scalafmtAll")
addCommandAlias("fmtCheck", "all scalafmtSbtCheck scalafmtCheckAll")
addCommandAlias("prepare", "fix; fmt; headerCreate")

lazy val root =
  project
    .in(file("."))
    .settings(publish / skip := true)
    .aggregate(library, integration, example, docs)

lazy val library =
  project
    .in(file("modules/library"))
    .disablePlugins(RevolverPlugin)
    .enablePlugins(BuildInfoPlugin)
    .settings(stdSettings("zio-elasticsearch"))
    .settings(buildInfoSettings("zio.elasticsearch"))
    .settings(scalacOptions += "-language:higherKinds")
    .settings(
      libraryDependencies ++= List(
        "com.softwaremill.sttp.client4" %% "zio"             % "4.0.8",
        "com.softwaremill.sttp.client4" %% "zio-json"        % "4.0.8",
        "dev.zio"                       %% "zio-json"        % "0.7.44",
        "dev.zio"                       %% "zio-prelude"     % "1.0.0-RC41",
        "dev.zio"                       %% "zio-schema"      % "1.7.3",
        "dev.zio"                       %% "zio-schema-json" % "1.7.3",
        "org.apache.commons"             % "commons-lang3"   % "3.17.0",
        "dev.zio"                       %% "zio-test"        % "2.1.19" % Test,
        "dev.zio"                       %% "zio-test-sbt"    % "2.1.19" % Test
      ),
      testFrameworks := List(new TestFramework("zio.test.sbt.ZTestFramework"))
    )

lazy val integration =
  project
    .in(file("modules/integration"))
    .disablePlugins(RevolverPlugin)
    .settings(stdSettings("integration"))
    .dependsOn(library % "test->test")
    .settings(
      publish / skip := true
    )

lazy val example =
  project
    .in(file("modules/example"))
    .settings(stdSettings("example"))
    .settings(scalacOptions += "-language:higherKinds")
    .settings(
      crossScalaVersions := List(Scala213),
      publish / skip     := true,
      libraryDependencies ++= List(
        "dev.zio" %% "zio"                 % "2.1.19",
        "dev.zio" %% "zio-config"          % "4.0.4",
        "dev.zio" %% "zio-config-magnolia" % "4.0.4",
        "dev.zio" %% "zio-config-typesafe" % "4.0.4",
        "dev.zio" %% "zio-http"            % "3.3.3",
<<<<<<< HEAD
        "dev.zio" %% "zio-json"            % "0.7.43",
        "dev.zio" %% "zio-schema"          % "1.7.3",
        "dev.zio" %% "zio-schema-json"     % "1.7.3"
=======
        "dev.zio" %% "zio-json"            % "0.7.44",
        "dev.zio" %% "zio-schema"          % "1.7.2",
        "dev.zio" %% "zio-schema-json"     % "1.7.2"
>>>>>>> 2a4129c2
      )
    )
    .dependsOn(library)
    .settings(
      publish / skip := true
    )

lazy val docs =
  project
    .in(file("modules/docs"))
    .enablePlugins(MdocPlugin, DocusaurusPlugin, ScalaUnidocPlugin)
    .disablePlugins(RevolverPlugin)
    .dependsOn(library)
    .settings(
      publish / skip := true,
      moduleName     := "docs",
      scalacOptions -= "-Yno-imports",
      scalacOptions -= "-Xfatal-warnings",
      ScalaUnidoc / unidoc / unidocProjectFilter := inProjects(library),
      ScalaUnidoc / unidoc / target              := (LocalRootProject / baseDirectory).value / "website" / "static" / "api",
      cleanFiles += (ScalaUnidoc / unidoc / target).value,
      docusaurusCreateSite     := docusaurusCreateSite.dependsOn(Compile / unidoc).value,
      docusaurusPublishGhpages := docusaurusPublishGhpages.dependsOn(Compile / unidoc).value
    )<|MERGE_RESOLUTION|>--- conflicted
+++ resolved
@@ -82,15 +82,9 @@
         "dev.zio" %% "zio-config-magnolia" % "4.0.4",
         "dev.zio" %% "zio-config-typesafe" % "4.0.4",
         "dev.zio" %% "zio-http"            % "3.3.3",
-<<<<<<< HEAD
-        "dev.zio" %% "zio-json"            % "0.7.43",
+        "dev.zio" %% "zio-json"            % "0.7.44",
         "dev.zio" %% "zio-schema"          % "1.7.3",
         "dev.zio" %% "zio-schema-json"     % "1.7.3"
-=======
-        "dev.zio" %% "zio-json"            % "0.7.44",
-        "dev.zio" %% "zio-schema"          % "1.7.2",
-        "dev.zio" %% "zio-schema-json"     % "1.7.2"
->>>>>>> 2a4129c2
       )
     )
     .dependsOn(library)
