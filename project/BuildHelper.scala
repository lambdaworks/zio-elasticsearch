import sbt._
import Keys._
import sbtbuildinfo._
import sbtbuildinfo.BuildInfoKeys._
import scalafix.sbt.ScalafixPlugin.autoImport._

object BuildHelper {

<<<<<<< HEAD
  val Scala212: String = "2.12.19"
  val Scala213: String = "2.13.12"
=======
  val Scala212: String = "2.12.18"
  val Scala213: String = "2.13.13"
>>>>>>> 30a20174
  val Scala3: String   = "3.3.1"

  def stdSettings(prjName: String) =
    List(
      name                     := s"$prjName",
      crossScalaVersions       := List(Scala212, Scala213, Scala3),
      ThisBuild / scalaVersion := Scala213,
      scalacOptions            := stdOptions ++ extraOptions(scalaVersion.value),
      semanticdbEnabled        := scalaVersion.value != Scala3, // enable SemanticDB
      semanticdbOptions += "-P:semanticdb:synthetics:on",
      semanticdbVersion                      := scalafixSemanticdb.revision,
      ThisBuild / scalafixScalaBinaryVersion := CrossVersion.binaryScalaVersion(scalaVersion.value),
      Test / parallelExecution               := true,
      incOptions ~= (_.withLogRecompileOnMacro(false)),
      autoAPIMappings := true
    )

  private val stdOptions = List(
    "-deprecation",
    "-encoding",
    "UTF-8",
    "-feature",
    "-unchecked"
  )

  private val std2xOptions = List(
    "-language:higherKinds",
    "-language:existentials",
    "-explaintypes",
    "-Yrangepos",
    "-Xlint:_,-missing-interpolator,-type-parameter-shadow",
    "-Ywarn-numeric-widen",
    "-Ywarn-value-discard"
  )

  def extraOptions(scalaVersion: String) =
    CrossVersion.partialVersion(scalaVersion) match {
      case Some((3, 2)) =>
        List(
          "-language:implicitConversions",
          "-Xignore-scala2-macros"
        )
      case Some((2, 13)) =>
        List(
          "-Ywarn-unused:params,-implicits"
        ) ++ std2xOptions
      case Some((2, 12)) =>
        List(
          "-opt-warnings",
          "-Ywarn-extra-implicit",
          "-Ywarn-unused:_,imports",
          "-Ywarn-unused:imports",
          "-Ypartial-unification",
          "-Yno-adapted-args",
          "-Ywarn-inaccessible",
          "-Ywarn-infer-any",
          "-Ywarn-nullary-override",
          "-Ywarn-nullary-unit",
          "-Ywarn-unused:params,-implicits",
          "-Xfuture",
          "-Xsource:2.13",
          "-Xmax-classfile-name",
          "242"
        )
      case _ => Nil
    }

  def buildInfoSettings(packageName: String) =
    Seq(
      buildInfoKeys    := Seq[BuildInfoKey](organization, name, version, isSnapshot),
      buildInfoPackage := packageName
    )
}<|MERGE_RESOLUTION|>--- conflicted
+++ resolved
@@ -6,13 +6,8 @@
 
 object BuildHelper {
 
-<<<<<<< HEAD
   val Scala212: String = "2.12.19"
-  val Scala213: String = "2.13.12"
-=======
-  val Scala212: String = "2.12.18"
   val Scala213: String = "2.13.13"
->>>>>>> 30a20174
   val Scala3: String   = "3.3.1"
 
   def stdSettings(prjName: String) =
