--- conflicted
+++ resolved
@@ -57,11 +57,7 @@
       case None => Right(None)
     }
 
-<<<<<<< HEAD
   def search(index: IndexName, query: ElasticQuery[_]): ElasticRequest[Option[ElasticQueryResponse], GetByQuery] =
-=======
-  def search(index: IndexName, query: ElasticQuery): ElasticRequest[ElasticQueryResponse, GetByQuery] =
->>>>>>> 23404c11
     GetByQueryRequest(index, query)
 
   def upsert[A: Schema](index: IndexName, id: DocumentId, doc: A): ElasticRequest[Unit, Upsert] =
