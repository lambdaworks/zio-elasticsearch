package zio.elasticsearch

import zio.Scope
import zio.elasticsearch.Annotation.name
import zio.elasticsearch.ElasticQuery._
import zio.elasticsearch.ElasticRequest.BulkRequest
import zio.elasticsearch.utils._
<<<<<<< HEAD
=======
import zio.prelude.Newtype.unsafeWrap
import zio.prelude.Validation
>>>>>>> 7623b293
import zio.schema.{DeriveSchema, Schema}
import zio.test.Assertion.equalTo
import zio.test._

object QueryDSLSpec extends ZIOSpecDefault {

<<<<<<< HEAD
  final case class Student(
    name: String,
    age: Int,
    @name("is_employed")
    isEmployed: Boolean
  )

  object Student {

    implicit val schema: Schema.CaseClass3[String, Int, Boolean, Student] = DeriveSchema.gen[Student]

    val (name, age, isEmployed) = schema.makeAccessors(ElasticQueryAccessorBuilder)
=======
  final case class UserDocument(id: String, name: String, address: String, balance: Double, age: Int)

  object UserDocument {
    implicit val schema: Schema[UserDocument] = DeriveSchema.gen[UserDocument]
>>>>>>> 7623b293
  }

  override def spec: Spec[Environment with TestEnvironment with Scope, Any] =
    suite("Query DSL")(
      suite("creating ElasticQuery")(
        test("successfully create Match query using `matches` method") {
          val queryString = matches(field = "day_of_week", value = "Monday")
          val queryBool   = matches(field = "day_of_week", value = true)
          val queryLong   = matches(field = "day_of_week", value = 1L)

          assert(queryString)(equalTo(MatchQuery(field = "day_of_week", value = "Monday"))) &&
          assert(queryBool)(equalTo(MatchQuery(field = "day_of_week", value = true))) &&
          assert(queryLong)(equalTo(MatchQuery(field = "day_of_week", value = 1)))
        },
        test("successfully create type-safe Match query using `matches` method") {
          val queryString = matches(field = Student.name, value = "James")
          val queryInt    = matches(field = Student.age, value = 20)
          val queryBool   = matches(field = Student.isEmployed, value = true)

          assert(queryString)(equalTo(MatchQuery(field = "name", value = "Monday")))
          assert(queryInt)(equalTo(MatchQuery(field = "age", value = 20)))
          assert(queryBool)(equalTo(MatchQuery(field = "is_employed", value = true)))
        },
        test("successfully create type-safe Match query with multi-field using `matches` method") {
          val query = matches(field = Student.name, multiField = Some("keyword"), value = "James")

          assert(query)(equalTo(MatchQuery(field = "name.keyword", value = "James")))
        },
        test("successfully create `Must` query from two Match queries") {
          val query = boolQuery()
            .must(matches(field = "day_of_week", value = "Monday"), matches(field = "customer_gender", value = "MALE"))

          assert(query)(
            equalTo(
              BoolQuery(
                must = List(
                  MatchQuery(field = "day_of_week", value = "Monday"),
                  MatchQuery(field = "customer_gender", value = "MALE")
                ),
                should = List.empty
              )
            )
          )
        },
        test("successfully create `Should` query from two Match queries") {
          val query = boolQuery()
            .should(
              matches(field = "day_of_week", value = "Monday"),
              matches(field = "customer_gender", value = "MALE")
            )

          assert(query)(
            equalTo(
              BoolQuery(
                must = List.empty,
                should = List(
                  MatchQuery(field = "day_of_week", value = "Monday"),
                  MatchQuery(field = "customer_gender", value = "MALE")
                )
              )
            )
          )
        },
        test("successfully create `Must/Should` mixed query") {
          val query = boolQuery()
            .must(matches(field = "day_of_week", value = "Monday"), matches(field = "customer_gender", value = "MALE"))
            .should(matches(field = "customer_age", value = 23))

          assert(query)(
            equalTo(
              BoolQuery(
                must = List(
                  MatchQuery(field = "day_of_week", value = "Monday"),
                  MatchQuery(field = "customer_gender", value = "MALE")
                ),
                should = List(MatchQuery(field = "customer_age", value = 23))
              )
            )
          )
        },
        test("successfully create `Should/Must` mixed query") {
          val query = boolQuery()
            .must(matches(field = "customer_age", value = 23))
            .should(
              matches(field = "day_of_week", value = "Monday"),
              matches(field = "customer_gender", value = "MALE")
            )

          assert(query)(
            equalTo(
              BoolQuery(
                must = List(MatchQuery(field = "customer_age", value = 23)),
                should = List(
                  MatchQuery(field = "day_of_week", value = "Monday"),
                  MatchQuery(field = "customer_gender", value = "MALE")
                )
              )
            )
          )
        },
        test("successfully create Exists Query") {
          val query = exists(field = "day_of_week")

          assert(query)(equalTo(ExistsQuery(field = "day_of_week")))
        },
        test("successfully create Exists Query with accessor") {
          val query = exists(field = Student.name)

          assert(query)(equalTo(ExistsQuery(field = "name")))
        },
        test("successfully create Exists Query with accessor and multi-field") {
          val query = exists(field = Student.name)

          assert(query)(equalTo(ExistsQuery(field = "name.keyword")))
        },
        test("successfully create MatchAll Query") {
          val query = matchAll()

          assert(query)(equalTo(MatchAllQuery()))
        },
        test("successfully create MatchAll Query with boost") {
          val query = matchAll().boost(1.0)

          assert(query)(equalTo(MatchAllQuery(boost = Some(1.0))))
        },
        test("successfully create empty Range Query") {
          val query = range(field = "customer_age")

          assert(query)(
            equalTo(
              RangeQuery[Any, Unbounded.type, Unbounded.type](
                field = "customer_age",
                lower = Unbounded,
                upper = Unbounded
              )
            )
          )
        },
        test("successfully create empty type-safe Range Query") {
          val queryString = range(field = Student.name)
          val queryInt    = range(field = Student.age)
          val queryBool   = range(field = Student.isEmployed)

          assert(queryString)(
            equalTo(
              RangeQuery[String, Unbounded.type, Unbounded.type](field = "name", lower = Unbounded, upper = Unbounded)
            )
          )
          assert(queryInt)(
            equalTo(
              RangeQuery[Int, Unbounded.type, Unbounded.type](field = "age", lower = Unbounded, upper = Unbounded)
            )
          )
          assert(queryBool)(
            equalTo(
              RangeQuery[Boolean, Unbounded.type, Unbounded.type](
                field = "is_employed",
                lower = Unbounded,
                upper = Unbounded
              )
            )
          )
        },
        test("successfully create empty type-safe Range Query with multi-field") {
          val query = range(field = Student.name, multiField = Some("keyword"))

          assert(query)(
            equalTo(
              RangeQuery[String, Unbounded.type, Unbounded.type](
                field = "name.keyword",
                lower = Unbounded,
                upper = Unbounded
              )
            )
          )
        },
        test("successfully create Range Query with upper bound") {
          val query = range(field = "customer_age").lt(23)

          assert(query)(
            equalTo(
              RangeQuery[Int, Unbounded.type, LessThan[Int]](
                field = "customer_age",
                lower = Unbounded,
                upper = LessThan(23)
              )
            )
          )
        },
        test("successfully create Range Query with lower bound") {
          val query = range(field = "customer_age").gt(23)

          assert(query)(
            equalTo(
              RangeQuery[Int, GreaterThan[Int], Unbounded.type](
                field = "customer_age",
                lower = GreaterThan(23),
                upper = Unbounded
              )
            )
          )
        },
        test("successfully create Range Query with inclusive upper bound") {
          val query = range(field = "customer_age").lte(23)

          assert(query)(
            equalTo(
              RangeQuery[Int, Unbounded.type, LessThanOrEqualTo[Int]](
                field = "customer_age",
                lower = Unbounded,
                upper = LessThanOrEqualTo(23)
              )
            )
          )
        },
        test("successfully create Range Query with inclusive lower bound") {
          val query = range(field = "customer_age").gte(23)

          assert(query)(
            equalTo(
              RangeQuery[Int, GreaterThanOrEqualTo[Int], Unbounded.type](
                field = "customer_age",
                lower = GreaterThanOrEqualTo(23),
                upper = Unbounded
              )
            )
          )
        },
        test("successfully create Range Query with both upper and lower bound") {
          val query = range(field = "customer_age").gte(23).lt(50)

          assert(query)(
            equalTo(
              RangeQuery[Int, GreaterThanOrEqualTo[Int], LessThan[Int]](
                field = "customer_age",
                lower = GreaterThanOrEqualTo(23),
                upper = LessThan(50)
              )
            )
          )
        },
        test("successfully create Term Query") {
          val queryInt    = term(field = "day_of_week", value = 1)
          val queryString = term(field = "day_of_week", value = "Monday")
          val queryBool   = term(field = "day_of_week", value = true)
          val queryLong   = term(field = "day_of_week", value = 1L)

          assert(queryInt)(equalTo(TermQuery(field = "day_of_week", value = 1))) &&
          assert(queryString)(equalTo(TermQuery(field = "day_of_week", value = "Monday"))) &&
          assert(queryBool)(equalTo(TermQuery(field = "day_of_week", value = true))) &&
          assert(queryLong)(equalTo(TermQuery(field = "day_of_week", value = 1L)))
        },
        test("successfully create type-safe Term Query") {
          val queryString = term(field = Student.name, value = "James")
          val queryInt    = term(field = Student.age, value = 20)
          val queryBool   = term(field = Student.isEmployed, value = true)

          assert(queryString)(equalTo(TermQuery(field = "name", value = "Monday")))
          assert(queryInt)(equalTo(TermQuery(field = "age", value = 20)))
          assert(queryBool)(equalTo(TermQuery(field = "is_employed", value = true)))
        },
        test("successfully create type-safe Term Query with multi-field") {
          val query = term(field = Student.name, multiField = Some("keyword"), value = "James")

          assert(query)(equalTo(TermQuery(field = "name.keyword", value = "James")))
        },
        test("successfully create Term Query with boost") {
          val queryInt    = term(field = "day_of_week", value = 1).boost(1.0)
          val queryString = term(field = "day_of_week", value = "Monday").boost(1.0)
          val queryBool   = term(field = "day_of_week", value = true).boost(1.0)
          val queryLong   = term(field = "day_of_week", value = 1L).boost(1.0)

          assert(queryInt)(equalTo(TermQuery(field = "day_of_week", value = 1, boost = Some(1.0)))) &&
          assert(queryString)(equalTo(TermQuery(field = "day_of_week", value = "Monday", boost = Some(1.0)))) &&
          assert(queryBool)(equalTo(TermQuery(field = "day_of_week", value = true, boost = Some(1.0)))) &&
          assert(queryLong)(equalTo(TermQuery(field = "day_of_week", value = 1L, boost = Some(1.0))))
        },
        test("successfully create case insensitive Term Query") {
          val queryString = term(field = "day_of_week", value = "Monday").caseInsensitiveTrue

          assert(queryString)(equalTo(TermQuery(field = "day_of_week", value = "Monday", caseInsensitive = Some(true))))
        },
        test("successfully create case insensitive Term Query with boost") {
          val queryString = term(field = "day_of_week", value = "Monday").boost(1.0).caseInsensitiveTrue

          assert(queryString)(
            equalTo(TermQuery(field = "day_of_week", value = "Monday", boost = Some(1.0), caseInsensitive = Some(true)))
          )
        }
      ),
      suite("encoding ElasticQuery as JSON")(
        test("properly encode Match query") {
          val query = matches(field = "day_of_week", value = true)
          val expected =
            """
              |{
              |  "query": {
              |    "match": {
              |      "day_of_week": true
              |    }
              |  }
              |}
              |""".stripMargin

          assert(query.toJsonBody)(equalTo(expected.toJson))
        },
        test("properly encode Bool Query with Must containing `Match` leaf query") {
          val query = boolQuery().must(matches(field = "day_of_week", value = "Monday"))
          val expected =
            """
              |{
              |  "query": {
              |    "bool": {
              |      "must": [
              |        {
              |          "match": {
              |            "day_of_week": "Monday"
              |          }
              |        }
              |      ],
              |      "should": []
              |    }
              |  }
              |}
              |""".stripMargin

          assert(query.toJsonBody)(equalTo(expected.toJson))
        },
        test("properly encode Bool Query with Should containing `Match` leaf query") {
          val query = boolQuery().should(matches(field = "day_of_week", value = "Monday"))
          val expected =
            """
              |{
              |  "query": {
              |    "bool": {
              |      "must": [],
              |      "should": [
              |        {
              |          "match": {
              |            "day_of_week": "Monday"
              |          }
              |        }
              |      ]
              |    }
              |  }
              |}
              |""".stripMargin

          assert(query.toJsonBody)(equalTo(expected.toJson))
        },
        test("properly encode Bool Query with both Must and Should containing `Match` leaf query") {
          val query = boolQuery()
            .must(matches(field = "customer_id", value = 1))
            .should(matches(field = "day_of_week", value = "Monday"))
          val expected =
            """
              |{
              |  "query": {
              |    "bool": {
              |      "must": [
              |        {
              |          "match": {
              |            "customer_id": 1
              |          }
              |        }
              |      ],
              |      "should": [
              |        {
              |          "match": {
              |            "day_of_week": "Monday"
              |          }
              |        }
              |      ]
              |    }
              |  }
              |}
              |""".stripMargin

          assert(query.toJsonBody)(equalTo(expected.toJson))
        },
        test("properly encode Exists Query") {
          val query = exists(field = "day_of_week")
          val expected =
            """
              |{
              |  "query": {
              |    "exists": {
              |      "field": "day_of_week"
              |    }
              |  }
              |}
              |""".stripMargin

          assert(query.toJsonBody)(equalTo(expected.toJson))
        },
        test("properly encode MatchAll Query") {
          val query = matchAll()
          val expected =
            """
              |{
              |  "query": {
              |    "match_all": {}
              |  }
              |}
              |""".stripMargin

          assert(query.toJsonBody)(equalTo(expected.toJson))
        },
        test("properly encode MatchAll Query with boost") {
          val query = matchAll().boost(1.0)
          val expected =
            """
              |{
              |  "query": {
              |    "match_all": {
              |      "boost": 1.0
              |    }
              |  }
              |}
              |""".stripMargin

          assert(query.toJsonBody)(equalTo(expected.toJson))
        },
        test("properly encode Unbounded Range Query") {
          val query = range(field = "field")
          val expected =
            """
              |{
              |  "query": {
              |    "range": {
              |      "field": {
              |      }
              |    }
              |  }
              |}
              |""".stripMargin

          assert(query.toJsonBody)(equalTo(expected.toJson))
        },
        test("properly encode Range Query with Lower Bound") {
          val query = range(field = "customer_age").gt(23)
          val expected =
            """
              |{
              |  "query": {
              |    "range": {
              |      "customer_age": {
              |        "gt": 23
              |      }
              |    }
              |  }
              |}
              |""".stripMargin

          assert(query.toJsonBody)(equalTo(expected.toJson))
        },
        test("properly encode Range Query with Upper Bound") {
          val query = range(field = "customer_age").lt(23)
          val expected =
            """
              |{
              |  "query": {
              |    "range": {
              |      "customer_age": {
              |        "lt": 23
              |      }
              |    }
              |  }
              |}
              |""".stripMargin

          assert(query.toJsonBody)(equalTo(expected.toJson))
        },
        test("properly encode Range Query with Inclusive Lower Bound") {
          val query = range(field = "expiry_date").gte("now")
          val expected =
            """
              |{
              |  "query": {
              |    "range": {
              |      "expiry_date": {
              |        "gte": "now"
              |      }
              |    }
              |  }
              |}
              |""".stripMargin

          assert(query.toJsonBody)(equalTo(expected.toJson))
        },
        test("properly encode Range Query with inclusive Upper Bound") {
          val query = range(field = "customer_age").lte(100L)
          val expected =
            """
              |{
              |  "query": {
              |    "range": {
              |      "customer_age": {
              |        "lte": 100
              |      }
              |    }
              |  }
              |}
              |""".stripMargin

          assert(query.toJsonBody)(equalTo(expected.toJson))
        },
        test("properly encode Range Query with both Upper and Lower Bound") {
          val query = range(field = "customer_age").gte(10).lt(100)
          val expected =
            """
              |{
              |  "query": {
              |    "range": {
              |      "customer_age": {
              |        "gte": 10,
              |        "lt": 100
              |      }
              |    }
              |  }
              |}
              |""".stripMargin

          assert(query.toJsonBody)(equalTo(expected.toJson))
        },
        test("properly encode Term query") {
          val query = term(field = "day_of_week", value = true)
          val expected =
            """
              |{
              |  "query": {
              |    "term": {
              |      "day_of_week": {
              |        "value": true
              |      }
              |    }
              |  }
              |}
              |""".stripMargin

          assert(query.toJsonBody)(equalTo(expected.toJson))
        },
        test("properly encode Term query with boost") {
          val query = term(field = "day_of_week", value = true).boost(1.0)
          val expected =
            """
              |{
              |  "query": {
              |    "term": {
              |      "day_of_week": {
              |        "value": true,
              |        "boost": 1.0
              |      }
              |    }
              |  }
              |}
              |""".stripMargin

          assert(query.toJsonBody)(equalTo(expected.toJson))
        },
        test("properly encode case insensitive Term query") {
          val query = term(field = "day_of_week", value = "Monday").caseInsensitiveTrue
          val expected =
            """
              |{
              |  "query": {
              |    "term": {
              |      "day_of_week": {
              |        "value": "Monday",
              |        "case_insensitive": true
              |      }
              |    }
              |  }
              |}
              |""".stripMargin

          assert(query.toJsonBody)(equalTo(expected.toJson))
        },
        test("properly encode case insensitive Term query with boost") {
          val query = term(field = "day_of_week", value = "Monday").boost(1.0).caseInsensitiveTrue
          val expected =
            """
              |{
              |  "query": {
              |    "term": {
              |      "day_of_week": {
              |        "value": "Monday",
              |        "boost": 1.0,
              |        "case_insensitive": true
              |      }
              |    }
              |  }
              |}
              |""".stripMargin

          assert(query.toJsonBody)(equalTo(expected.toJson))
        },
        test("properly encode Bulk request body") {
          val bulkQuery = IndexName.make("users").map { index =>
            val user =
              UserDocument(id = "WeeMwR5d5", name = "Name", address = "Address", balance = 1000, age = 24)
            val req1 =
              ElasticRequest
                .create[UserDocument](index, DocumentId("ETux1srpww2ObCx"), user.copy(age = 39))
                .routing(unsafeWrap(Routing)(user.id))
            val req2 = ElasticRequest.create[UserDocument](index, user).routing(unsafeWrap(Routing)(user.id))
            val req3 =
              ElasticRequest
                .upsert[UserDocument](index, DocumentId("yMyEG8iFL5qx"), user.copy(balance = 3000))
                .routing(unsafeWrap(Routing)(user.id))
            val req4 =
              ElasticRequest.deleteById(index, DocumentId("1VNzFt2XUFZfXZheDc")).routing(unsafeWrap(Routing)(user.id))
            ElasticRequest.bulk(req1, req2, req3, req4) match {
              case r: BulkRequest => Some(r.body)
              case _              => None
            }
          }

          val expectedBody =
            """|{ "create" : { "_index" : "users", "_id" : "ETux1srpww2ObCx", "routing" : "WeeMwR5d5" } }
               |{"id":"WeeMwR5d5","name":"Name","address":"Address","balance":1000.0,"age":39}
               |{ "create" : { "_index" : "users", "routing" : "WeeMwR5d5" } }
               |{"id":"WeeMwR5d5","name":"Name","address":"Address","balance":1000.0,"age":24}
               |{ "index" : { "_index" : "users", "_id" : "yMyEG8iFL5qx", "routing" : "WeeMwR5d5" } }
               |{"id":"WeeMwR5d5","name":"Name","address":"Address","balance":3000.0,"age":24}
               |{ "delete" : { "_index" : "users", "_id" : "1VNzFt2XUFZfXZheDc", "routing" : "WeeMwR5d5" } }
               |""".stripMargin

          assert(bulkQuery)(equalTo(Validation.succeed(Some(expectedBody))))
        }
      )
    )
}<|MERGE_RESOLUTION|>--- conflicted
+++ resolved
@@ -5,18 +5,14 @@
 import zio.elasticsearch.ElasticQuery._
 import zio.elasticsearch.ElasticRequest.BulkRequest
 import zio.elasticsearch.utils._
-<<<<<<< HEAD
-=======
 import zio.prelude.Newtype.unsafeWrap
 import zio.prelude.Validation
->>>>>>> 7623b293
 import zio.schema.{DeriveSchema, Schema}
 import zio.test.Assertion.equalTo
 import zio.test._
 
 object QueryDSLSpec extends ZIOSpecDefault {
 
-<<<<<<< HEAD
   final case class Student(
     name: String,
     age: Int,
@@ -29,12 +25,11 @@
     implicit val schema: Schema.CaseClass3[String, Int, Boolean, Student] = DeriveSchema.gen[Student]
 
     val (name, age, isEmployed) = schema.makeAccessors(ElasticQueryAccessorBuilder)
-=======
+  }
   final case class UserDocument(id: String, name: String, address: String, balance: Double, age: Int)
 
   object UserDocument {
     implicit val schema: Schema[UserDocument] = DeriveSchema.gen[UserDocument]
->>>>>>> 7623b293
   }
 
   override def spec: Spec[Environment with TestEnvironment with Scope, Any] =
